#!/usr/bin/env python3 -u
# -*- coding: utf-8 -*-
# copyright: sktime developers, BSD-3-Clause License (see LICENSE file)

__author__ = ["Markus Löning"]
__all__ = ["ESTIMATOR_TEST_PARAMS", "EXCLUDE_ESTIMATORS", "EXCLUDED_TESTS"]

import numpy as np

from sktime.registry import (
    ESTIMATOR_TAG_LIST,
    BASE_CLASS_LIST,
    BASE_CLASS_LOOKUP,
    TRANSFORMER_MIXIN_LIST,
)

from hcrystalball.wrappers import HoltSmoothingWrapper
from sklearn.linear_model import LinearRegression
from sklearn.pipeline import make_pipeline
from sklearn.preprocessing import FunctionTransformer
from sklearn.preprocessing import StandardScaler

from sktime.classification.hybrid import HIVECOTEV1
from sktime.forecasting.fbprophet import Prophet
from sktime.base import BaseEstimator
from sktime.classification.compose import ColumnEnsembleClassifier
from sktime.classification.compose import ComposableTimeSeriesForestClassifier
from sktime.classification.dictionary_based import ContractableBOSS
from sktime.classification.dictionary_based import TemporalDictionaryEnsemble
from sktime.classification.interval_based import RandomIntervalSpectralForest
from sktime.classification.interval_based._cif import CanonicalIntervalForest
from sktime.classification.interval_based._drcif import DrCIF
from sktime.classification.interval_based import TimeSeriesForestClassifier as TSFC
from sktime.classification.interval_based import SupervisedTimeSeriesForest
from sktime.classification.kernel_based import ROCKETClassifier
from sktime.classification.kernel_based import Arsenal
from sktime.classification.shapelet_based import ShapeletTransformClassifier
from sktime.forecasting.arima import AutoARIMA
from sktime.forecasting.bats import BATS
from sktime.forecasting.compose import DirectTabularRegressionForecaster
from sktime.forecasting.compose import DirRecTimeSeriesRegressionForecaster
from sktime.forecasting.compose import DirectTimeSeriesRegressionForecaster
from sktime.forecasting.compose import DirRecTabularRegressionForecaster
from sktime.forecasting.compose import EnsembleForecaster
from sktime.forecasting.compose import MultioutputTabularRegressionForecaster
from sktime.forecasting.compose import MultioutputTimeSeriesRegressionForecaster
from sktime.forecasting.compose import RecursiveTabularRegressionForecaster
from sktime.forecasting.compose import RecursiveTimeSeriesRegressionForecaster
from sktime.forecasting.compose import StackingForecaster
from sktime.forecasting.compose import TransformedTargetForecaster
from sktime.forecasting.compose import MultiplexForecaster
from sktime.forecasting.exp_smoothing import ExponentialSmoothing
from sktime.forecasting.hcrystalball import HCrystalBallForecaster
from sktime.forecasting.model_selection import ForecastingGridSearchCV
from sktime.forecasting.model_selection import ForecastingRandomizedSearchCV
from sktime.forecasting.model_selection import SingleWindowSplitter
from sktime.forecasting.naive import NaiveForecaster
from sktime.forecasting.online_learning import OnlineEnsembleForecaster
from sktime.forecasting.tbats import TBATS
from sktime.forecasting.theta import ThetaForecaster
from sktime.performance_metrics.forecasting import MeanAbsolutePercentageError
from sktime.regression.compose import ComposableTimeSeriesForestRegressor
from sktime.series_as_features.compose import FeatureUnion
from sktime.transformations.panel.compose import ColumnTransformer
from sktime.transformations.panel.compose import (
    SeriesToPrimitivesRowTransformer,
)
from sktime.transformations.panel.compose import SeriesToSeriesRowTransformer
from sktime.transformations.panel.dictionary_based import SFA
from sktime.transformations.panel.interpolate import TSInterpolator
from sktime.transformations.panel.reduce import Tabularizer
from sktime.transformations.panel.shapelets import ContractedShapeletTransform
from sktime.transformations.panel.shapelets import ShapeletTransform
from sktime.transformations.panel.signature_based import SignatureTransformer
from sktime.classification.signature_based import SignatureClassifier
from sktime.transformations.panel.summarize import FittedParamExtractor
from sktime.transformations.panel.tsfresh import TSFreshFeatureExtractor
from sktime.transformations.panel.tsfresh import (
    TSFreshRelevantFeatureExtractor,
)
from sktime.transformations.series.acf import AutoCorrelationTransformer
from sktime.transformations.series.acf import PartialAutoCorrelationTransformer
from sktime.transformations.series.adapt import TabularToSeriesAdaptor
from sktime.transformations.series.detrend import Detrender
from sktime.transformations.series.impute import Imputer
from sktime.transformations.series.compose import OptionalPassthrough
from sktime.transformations.series.outlier_detection import HampelFilter
from sktime.transformations.series.boxcox import BoxCoxTransformer


# The following estimators currently do not pass all unit tests
# What do they fail? ShapeDTW fails on 3d_numpy_input test, not set up for that
EXCLUDE_ESTIMATORS = [
    "ShapeDTW",
    "ElasticEnsemble",
    "ProximityForest",
    "ProximityStump",
    "ProximityTree",
]

EXCLUDED_TESTS = {
    "ShapeletTransformClassifier": ["check_fit_idempotent"],
    "ContractedShapeletTransform": ["check_fit_idempotent"],
    "HIVECOTEV1": ["check_fit_idempotent", "check_multiprocessing_idempotent"],
}

# We here configure estimators for basic unit testing, including setting of
# required hyper-parameters and setting of hyper-parameters for faster training.
SERIES_TO_SERIES_TRANSFORMER = StandardScaler()
SERIES_TO_PRIMITIVES_TRANSFORMER = FunctionTransformer(
    np.mean, kw_args={"axis": 0}, check_inverse=False
)
TRANSFORMERS = [
    (
        "transformer1",
        SeriesToSeriesRowTransformer(
            SERIES_TO_SERIES_TRANSFORMER, check_transformer=False
        ),
    ),
    (
        "transformer2",
        SeriesToSeriesRowTransformer(
            SERIES_TO_SERIES_TRANSFORMER, check_transformer=False
        ),
    ),
]
REGRESSOR = LinearRegression()
TIME_SERIES_CLASSIFIER = TSFC(n_estimators=3)
TIME_SERIES_CLASSIFIERS = [
    ("tsf1", TIME_SERIES_CLASSIFIER),
    ("tsf2", TIME_SERIES_CLASSIFIER),
]
FORECASTER = ExponentialSmoothing()
FORECASTERS = [("ses1", FORECASTER), ("ses2", FORECASTER)]
STEPS = [
    ("transformer", Detrender(ThetaForecaster())),
    ("forecaster", NaiveForecaster()),
]
ESTIMATOR_TEST_PARAMS = {
    OnlineEnsembleForecaster: {"forecasters": FORECASTERS},
    FeatureUnion: {"transformer_list": TRANSFORMERS},
    DirectTabularRegressionForecaster: {"estimator": REGRESSOR},
    MultioutputTabularRegressionForecaster: {"estimator": REGRESSOR},
    RecursiveTabularRegressionForecaster: {"estimator": REGRESSOR},
    DirRecTabularRegressionForecaster: {"estimator": REGRESSOR},
    DirectTimeSeriesRegressionForecaster: {
        "estimator": make_pipeline(Tabularizer(), REGRESSOR)
    },
    RecursiveTimeSeriesRegressionForecaster: {
        "estimator": make_pipeline(Tabularizer(), REGRESSOR)
    },
    MultioutputTimeSeriesRegressionForecaster: {
        "estimator": make_pipeline(Tabularizer(), REGRESSOR)
    },
    DirRecTimeSeriesRegressionForecaster: {
        "estimator": make_pipeline(Tabularizer(), REGRESSOR)
    },
    TransformedTargetForecaster: {"steps": STEPS},
    EnsembleForecaster: {"forecasters": FORECASTERS},
    StackingForecaster: {"forecasters": FORECASTERS, "final_regressor": REGRESSOR},
    Detrender: {"forecaster": FORECASTER},
    ForecastingGridSearchCV: {
        "forecaster": NaiveForecaster(strategy="mean"),
        "cv": SingleWindowSplitter(fh=1),
        "param_grid": {"window_length": [2, 5]},
        "scoring": MeanAbsolutePercentageError(symmetric=True),
    },
    ForecastingRandomizedSearchCV: {
        "forecaster": NaiveForecaster(strategy="mean"),
        "cv": SingleWindowSplitter(fh=1),
        "param_distributions": {"window_length": [2, 5]},
        "scoring": MeanAbsolutePercentageError(symmetric=True),
    },
    TabularToSeriesAdaptor: {"transformer": StandardScaler()},
    ColumnEnsembleClassifier: {
        "estimators": [
            (name, estimator, 0) for (name, estimator) in TIME_SERIES_CLASSIFIERS
        ]
    },
    FittedParamExtractor: {
        "forecaster": FORECASTER,
        "param_names": ["initial_level"],
    },
    SeriesToPrimitivesRowTransformer: {
        "transformer": SERIES_TO_PRIMITIVES_TRANSFORMER,
        "check_transformer": False,
    },
    SeriesToSeriesRowTransformer: {
        "transformer": SERIES_TO_SERIES_TRANSFORMER,
        "check_transformer": False,
    },
    ColumnTransformer: {
        "transformers": [(name, estimator, [0]) for name, estimator in TRANSFORMERS]
    },
    AutoARIMA: {
        "d": 0,
        "suppress_warnings": True,
        "max_p": 2,
        "max_q": 2,
        "seasonal": False,
    },
    MultiplexForecaster: {
        "forecasters": [
            ("Naive_mean", NaiveForecaster(strategy="mean")),
            ("Naive_last", NaiveForecaster(strategy="last")),
            ("Naive_drift", NaiveForecaster(strategy="drift")),
        ],
        "selected_forecaster": "Naive_mean",
    },
    ShapeletTransformClassifier: {
        "n_estimators": 3,
        "transform_contract_in_mins": 0.075,
    },
    ContractedShapeletTransform: {"time_contract_in_mins": 0.075},
    ShapeletTransform: {
        "max_shapelets_to_store_per_class": 1,
        "min_shapelet_length": 3,
        "max_shapelet_length": 4,
    },
    SignatureTransformer: {
        "augmentation_list": ("basepoint", "addtime"),
        "depth": 3,
        "window_name": "global",
    },
    SignatureClassifier: {
        "augmentation_list": ("basepoint", "addtime"),
        "depth": 3,
        "window_name": "global",
    },
    ROCKETClassifier: {"num_kernels": 100},
    Arsenal: {"num_kernels": 100},
    HIVECOTEV1: {
        "stc_params": {"n_estimators": 2, "transform_contract_in_mins": 0.025},
        "tsf_params": {"n_estimators": 2},
        "rise_params": {"n_estimators": 2},
        "cboss_params": {"n_parameter_samples": 6, "max_ensemble_size": 2},
    },
    TSFreshFeatureExtractor: {"disable_progressbar": True, "show_warnings": False},
    TSFreshRelevantFeatureExtractor: {
        "disable_progressbar": True,
        "show_warnings": False,
        "fdr_level": 0.01,
    },
    TSInterpolator: {"length": 10},
    RandomIntervalSpectralForest: {"n_estimators": 3, "acf_lag": 10, "min_interval": 5},
    SFA: {"return_pandas_data_series": True},
    ContractableBOSS: {"n_parameter_samples": 25, "max_ensemble_size": 5},
    TemporalDictionaryEnsemble: {
        "n_parameter_samples": 25,
        "max_ensemble_size": 5,
        "randomly_selected_params": 20,
    },
    TSFC: {"n_estimators": 3},
    ComposableTimeSeriesForestClassifier: {"n_estimators": 3},
    ComposableTimeSeriesForestRegressor: {"n_estimators": 3},
    SupervisedTimeSeriesForest: {"n_estimators": 3},
    CanonicalIntervalForest: {"n_estimators": 3},
    DrCIF: {"n_estimators": 3},
    HCrystalBallForecaster: {"model": HoltSmoothingWrapper()},
    BATS: {
        "use_box_cox": False,
        "use_trend": False,
        "use_damped_trend": False,
        "sp": [],
        "use_arma_errors": False,
        "n_jobs": 1,
    },
    TBATS: {
        "use_box_cox": False,
        "use_trend": False,
        "use_damped_trend": False,
        "sp": [],
        "use_arma_errors": False,
        "n_jobs": 1,
    },
    Prophet: {
        "n_changepoints": 0,
        "yearly_seasonality": False,
        "weekly_seasonality": False,
        "daily_seasonality": False,
        "uncertainty_samples": 1000,
        "verbose": False,
    },
    PartialAutoCorrelationTransformer: {"n_lags": 1},
    AutoCorrelationTransformer: {"n_lags": 1},
    Imputer: {"method": "mean"},
    HampelFilter: {"window_length": 3},
    OptionalPassthrough: {"transformer": BoxCoxTransformer(), "passthrough": True},
}

# We use estimator tags in addition to class hierarchies to further distinguish
# estimators into different categories. This is useful for defining and running
# common tests for estimators with the same tags.
<<<<<<< HEAD
VALID_ESTIMATOR_TAGS = (
    "fit-in-transform",  # fitted in transform or non-fittable
    "univariate-only",
    "transform-returns-same-time-index",
    "handles-missing-data",
    "skip-inverse-transform",
    "requires-fh-in-fit",
    "coerce-X-to-numpy",
    "X-y-must-have-same-index",
    "enforce-index-type",
)
=======
VALID_ESTIMATOR_TAGS = tuple(ESTIMATOR_TAG_LIST)
>>>>>>> 562e8386

# These methods should not change the state of the estimator, that is, they should
# not change fitted parameters or hyper-parameters. They are also the methods that
# "apply" the fitted estimator to data and useful for checking results.
NON_STATE_CHANGING_METHODS = (
    "predict",
    "predict_proba",
    "decision_function",
    "transform",
    "inverse_transform",
)

# The following gives a list of valid estimator base classes.
VALID_TRANSFORMER_TYPES = tuple(TRANSFORMER_MIXIN_LIST)

VALID_ESTIMATOR_BASE_TYPES = tuple(BASE_CLASS_LIST)

VALID_ESTIMATOR_TYPES = (
    BaseEstimator,
    *VALID_ESTIMATOR_BASE_TYPES,
    *VALID_TRANSFORMER_TYPES,
)

VALID_ESTIMATOR_BASE_TYPE_LOOKUP = BASE_CLASS_LOOKUP<|MERGE_RESOLUTION|>--- conflicted
+++ resolved
@@ -291,21 +291,7 @@
 # We use estimator tags in addition to class hierarchies to further distinguish
 # estimators into different categories. This is useful for defining and running
 # common tests for estimators with the same tags.
-<<<<<<< HEAD
-VALID_ESTIMATOR_TAGS = (
-    "fit-in-transform",  # fitted in transform or non-fittable
-    "univariate-only",
-    "transform-returns-same-time-index",
-    "handles-missing-data",
-    "skip-inverse-transform",
-    "requires-fh-in-fit",
-    "coerce-X-to-numpy",
-    "X-y-must-have-same-index",
-    "enforce-index-type",
-)
-=======
 VALID_ESTIMATOR_TAGS = tuple(ESTIMATOR_TAG_LIST)
->>>>>>> 562e8386
 
 # These methods should not change the state of the estimator, that is, they should
 # not change fitted parameters or hyper-parameters. They are also the methods that
